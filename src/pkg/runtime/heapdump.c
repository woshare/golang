--- conflicted
+++ resolved
@@ -259,23 +259,9 @@
 			dumpint(offset + i / BitsPerPointer * PtrSize);
 			break;
 		case BitsMultiWord:
-<<<<<<< HEAD
 			switch(bv->bytedata[(i+BitsPerPointer)/8] >> (i+BitsPerPointer)%8 & 3) {
-			case BitsString:
-				dumpint(FieldKindString);
-				dumpint(offset + i / BitsPerPointer * PtrSize);
-				i += BitsPerPointer;
-				break;
-			case BitsSlice:
-				dumpint(FieldKindSlice);
-				dumpint(offset + i / BitsPerPointer * PtrSize);
-				i += 2 * BitsPerPointer;
-				break;
-=======
-			switch(bv->data[(i+BitsPerPointer)/32] >> (i+BitsPerPointer)%32 & 3) {
 			default:
 				runtime·throw("unexpected garbage collection bits");
->>>>>>> 36ca636f
 			case BitsIface:
 				dumpint(FieldKindIface);
 				dumpint(offset + i / BitsPerPointer * PtrSize);
@@ -503,17 +489,6 @@
 
 	// data segment
 	dumpint(TagData);
-<<<<<<< HEAD
-	dumpint((uintptr)data);
-	dumpmemrange(data, edata - data);
-	dumpfields((BitVector){(edata - data)*8, (byte*)gcdata}); /* WRONG! gcbss is not a bitmap */
-
-	// bss segment
-	dumpint(TagBss);
-	dumpint((uintptr)bss);
-	dumpmemrange(bss, ebss - bss);
-	dumpfields((BitVector){(ebss - bss)*8, (byte*)gcbss}); /* WRONG! gcbss is not a bitmap */
-=======
 	dumpint((uintptr)runtime·data);
 	dumpmemrange(runtime·data, runtime·edata - runtime·data);
 	dumpfields(runtime·gcdatamask);
@@ -523,7 +498,6 @@
 	dumpint((uintptr)runtime·bss);
 	dumpmemrange(runtime·bss, runtime·ebss - runtime·bss);
 	dumpfields(runtime·gcdatamask);
->>>>>>> 36ca636f
 
 	// MSpan.types
 	allspans = runtime·mheap.allspans;
@@ -831,14 +805,9 @@
 	for(i = 0; i < bv->n; i += BitsPerPointer) {
 		if((bv->bytedata[i/8] >> i%8 & 3) != BitsMultiWord)
 			continue;
-<<<<<<< HEAD
 		switch(bv->bytedata[(i+BitsPerPointer)/8] >> (i+BitsPerPointer)%8 & 3) {
-		case BitsString:
-=======
-		switch(bv->data[(i+BitsPerPointer)/32] >> (i+BitsPerPointer)%32 & 3) {
 		default:
 			runtime·throw("unexpected garbage collection bits");
->>>>>>> 36ca636f
 		case BitsIface:
 			i += BitsPerPointer;
 			break;
