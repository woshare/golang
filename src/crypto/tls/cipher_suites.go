// Copyright 2010 The Go Authors. All rights reserved.
// Use of this source code is governed by a BSD-style
// license that can be found in the LICENSE file.

package tls

import "crypto/internal/boring"

import (
	"crypto"
	"crypto/aes"
	"crypto/cipher"
	"crypto/des"
	"crypto/hmac"
	"crypto/rc4"
	"crypto/sha1"
	"crypto/sha256"
	"crypto/x509"
	"fmt"
	"hash"

	"golang.org/x/crypto/chacha20poly1305"
)

// CipherSuite is a TLS cipher suite. Note that most functions in this package
// accept and expose cipher suite IDs instead of this type.
type CipherSuite struct {
	ID   uint16
	Name string

	// Supported versions is the list of TLS protocol versions that can
	// negotiate this cipher suite.
	SupportedVersions []uint16

	// Insecure is true if the cipher suite has known security issues
	// due to its primitives, design, or implementation.
	Insecure bool
}

var (
	supportedUpToTLS12 = []uint16{VersionTLS10, VersionTLS11, VersionTLS12}
	supportedOnlyTLS12 = []uint16{VersionTLS12}
	supportedOnlyTLS13 = []uint16{VersionTLS13}
)

// CipherSuites returns a list of cipher suites currently implemented by this
// package, excluding those with security issues, which are returned by
// InsecureCipherSuites.
//
// The list is sorted by ID. Note that the default cipher suites selected by
// this package might depend on logic that can't be captured by a static list.
func CipherSuites() []*CipherSuite {
	return []*CipherSuite{
		{TLS_RSA_WITH_3DES_EDE_CBC_SHA, "TLS_RSA_WITH_3DES_EDE_CBC_SHA", supportedUpToTLS12, false},
		{TLS_RSA_WITH_AES_128_CBC_SHA, "TLS_RSA_WITH_AES_128_CBC_SHA", supportedUpToTLS12, false},
		{TLS_RSA_WITH_AES_256_CBC_SHA, "TLS_RSA_WITH_AES_256_CBC_SHA", supportedUpToTLS12, false},
		{TLS_RSA_WITH_AES_128_GCM_SHA256, "TLS_RSA_WITH_AES_128_GCM_SHA256", supportedOnlyTLS12, false},
		{TLS_RSA_WITH_AES_256_GCM_SHA384, "TLS_RSA_WITH_AES_256_GCM_SHA384", supportedOnlyTLS12, false},

		{TLS_AES_128_GCM_SHA256, "TLS_AES_128_GCM_SHA256", supportedOnlyTLS13, false},
		{TLS_AES_256_GCM_SHA384, "TLS_AES_256_GCM_SHA384", supportedOnlyTLS13, false},
		{TLS_CHACHA20_POLY1305_SHA256, "TLS_CHACHA20_POLY1305_SHA256", supportedOnlyTLS13, false},

		{TLS_ECDHE_ECDSA_WITH_AES_128_CBC_SHA, "TLS_ECDHE_ECDSA_WITH_AES_128_CBC_SHA", supportedUpToTLS12, false},
		{TLS_ECDHE_ECDSA_WITH_AES_256_CBC_SHA, "TLS_ECDHE_ECDSA_WITH_AES_256_CBC_SHA", supportedUpToTLS12, false},
		{TLS_ECDHE_RSA_WITH_3DES_EDE_CBC_SHA, "TLS_ECDHE_RSA_WITH_3DES_EDE_CBC_SHA", supportedUpToTLS12, false},
		{TLS_ECDHE_RSA_WITH_AES_128_CBC_SHA, "TLS_ECDHE_RSA_WITH_AES_128_CBC_SHA", supportedUpToTLS12, false},
		{TLS_ECDHE_RSA_WITH_AES_256_CBC_SHA, "TLS_ECDHE_RSA_WITH_AES_256_CBC_SHA", supportedUpToTLS12, false},
		{TLS_ECDHE_ECDSA_WITH_AES_128_GCM_SHA256, "TLS_ECDHE_ECDSA_WITH_AES_128_GCM_SHA256", supportedOnlyTLS12, false},
		{TLS_ECDHE_ECDSA_WITH_AES_256_GCM_SHA384, "TLS_ECDHE_ECDSA_WITH_AES_256_GCM_SHA384", supportedOnlyTLS12, false},
		{TLS_ECDHE_RSA_WITH_AES_128_GCM_SHA256, "TLS_ECDHE_RSA_WITH_AES_128_GCM_SHA256", supportedOnlyTLS12, false},
		{TLS_ECDHE_RSA_WITH_AES_256_GCM_SHA384, "TLS_ECDHE_RSA_WITH_AES_256_GCM_SHA384", supportedOnlyTLS12, false},
		{TLS_ECDHE_RSA_WITH_CHACHA20_POLY1305_SHA256, "TLS_ECDHE_RSA_WITH_CHACHA20_POLY1305_SHA256", supportedOnlyTLS12, false},
		{TLS_ECDHE_ECDSA_WITH_CHACHA20_POLY1305_SHA256, "TLS_ECDHE_ECDSA_WITH_CHACHA20_POLY1305_SHA256", supportedOnlyTLS12, false},
	}
}

// InsecureCipherSuites returns a list of cipher suites currently implemented by
// this package and which have security issues.
//
// Most applications should not use the cipher suites in this list, and should
// only use those returned by CipherSuites.
func InsecureCipherSuites() []*CipherSuite {
	// RC4 suites are broken because RC4 is.
	// CBC-SHA256 suites have no Lucky13 countermeasures.
	return []*CipherSuite{
		{TLS_RSA_WITH_RC4_128_SHA, "TLS_RSA_WITH_RC4_128_SHA", supportedUpToTLS12, true},
		{TLS_RSA_WITH_AES_128_CBC_SHA256, "TLS_RSA_WITH_AES_128_CBC_SHA256", supportedOnlyTLS12, true},
		{TLS_ECDHE_ECDSA_WITH_RC4_128_SHA, "TLS_ECDHE_ECDSA_WITH_RC4_128_SHA", supportedUpToTLS12, true},
		{TLS_ECDHE_RSA_WITH_RC4_128_SHA, "TLS_ECDHE_RSA_WITH_RC4_128_SHA", supportedUpToTLS12, true},
		{TLS_ECDHE_ECDSA_WITH_AES_128_CBC_SHA256, "TLS_ECDHE_ECDSA_WITH_AES_128_CBC_SHA256", supportedOnlyTLS12, true},
		{TLS_ECDHE_RSA_WITH_AES_128_CBC_SHA256, "TLS_ECDHE_RSA_WITH_AES_128_CBC_SHA256", supportedOnlyTLS12, true},
	}
}

// CipherSuiteName returns the standard name for the passed cipher suite ID
// (e.g. "TLS_ECDHE_ECDSA_WITH_AES_128_GCM_SHA256"), or a fallback representation
// of the ID value if the cipher suite is not implemented by this package.
func CipherSuiteName(id uint16) string {
	for _, c := range CipherSuites() {
		if c.ID == id {
			return c.Name
		}
	}
	for _, c := range InsecureCipherSuites() {
		if c.ID == id {
			return c.Name
		}
	}
	return fmt.Sprintf("0x%04X", id)
}

// a keyAgreement implements the client and server side of a TLS key agreement
// protocol by generating and processing key exchange messages.
type keyAgreement interface {
	// On the server side, the first two methods are called in order.

	// In the case that the key agreement protocol doesn't use a
	// ServerKeyExchange message, generateServerKeyExchange can return nil,
	// nil.
	generateServerKeyExchange(*Config, *Certificate, *clientHelloMsg, *serverHelloMsg) (*serverKeyExchangeMsg, error)
	processClientKeyExchange(*Config, *Certificate, *clientKeyExchangeMsg, uint16) ([]byte, error)

	// On the client side, the next two methods are called in order.

	// This method may not be called if the server doesn't send a
	// ServerKeyExchange message.
	processServerKeyExchange(*Config, *clientHelloMsg, *serverHelloMsg, *x509.Certificate, *serverKeyExchangeMsg) error
	generateClientKeyExchange(*Config, *clientHelloMsg, *x509.Certificate) ([]byte, *clientKeyExchangeMsg, error)
}

const (
	// suiteECDHE indicates that the cipher suite involves elliptic curve
	// Diffie-Hellman. This means that it should only be selected when the
	// client indicates that it supports ECC with a curve and point format
	// that we're happy with.
	suiteECDHE = 1 << iota
	// suiteECSign indicates that the cipher suite involves an ECDSA or
	// EdDSA signature and therefore may only be selected when the server's
	// certificate is ECDSA or EdDSA. If this is not set then the cipher suite
	// is RSA based.
	suiteECSign
	// suiteTLS12 indicates that the cipher suite should only be advertised
	// and accepted when using TLS 1.2.
	suiteTLS12
	// suiteSHA384 indicates that the cipher suite uses SHA384 as the
	// handshake hash.
	suiteSHA384
	// suiteDefaultOff indicates that this cipher suite is not included by
	// default.
	suiteDefaultOff
)

// A cipherSuite is a specific combination of key agreement, cipher and MAC function.
type cipherSuite struct {
	id uint16
	// the lengths, in bytes, of the key material needed for each component.
	keyLen int
	macLen int
	ivLen  int
	ka     func(version uint16) keyAgreement
	// flags is a bitmask of the suite* values, above.
	flags  int
	cipher func(key, iv []byte, isRead bool) interface{}
	mac    func(key []byte) hash.Hash
	aead   func(key, fixedNonce []byte) aead
}

var cipherSuites = []*cipherSuite{
	// Ciphersuite order is chosen so that ECDHE comes before plain RSA and
	// AEADs are the top preference.
	{TLS_ECDHE_RSA_WITH_CHACHA20_POLY1305, 32, 0, 12, ecdheRSAKA, suiteECDHE | suiteTLS12, nil, nil, aeadChaCha20Poly1305},
	{TLS_ECDHE_ECDSA_WITH_CHACHA20_POLY1305, 32, 0, 12, ecdheECDSAKA, suiteECDHE | suiteECSign | suiteTLS12, nil, nil, aeadChaCha20Poly1305},
	{TLS_ECDHE_RSA_WITH_AES_128_GCM_SHA256, 16, 0, 4, ecdheRSAKA, suiteECDHE | suiteTLS12, nil, nil, aeadAESGCM},
	{TLS_ECDHE_ECDSA_WITH_AES_128_GCM_SHA256, 16, 0, 4, ecdheECDSAKA, suiteECDHE | suiteECSign | suiteTLS12, nil, nil, aeadAESGCM},
	{TLS_ECDHE_RSA_WITH_AES_256_GCM_SHA384, 32, 0, 4, ecdheRSAKA, suiteECDHE | suiteTLS12 | suiteSHA384, nil, nil, aeadAESGCM},
	{TLS_ECDHE_ECDSA_WITH_AES_256_GCM_SHA384, 32, 0, 4, ecdheECDSAKA, suiteECDHE | suiteECSign | suiteTLS12 | suiteSHA384, nil, nil, aeadAESGCM},
	{TLS_ECDHE_RSA_WITH_AES_128_CBC_SHA256, 16, 32, 16, ecdheRSAKA, suiteECDHE | suiteTLS12 | suiteDefaultOff, cipherAES, macSHA256, nil},
	{TLS_ECDHE_RSA_WITH_AES_128_CBC_SHA, 16, 20, 16, ecdheRSAKA, suiteECDHE, cipherAES, macSHA1, nil},
	{TLS_ECDHE_ECDSA_WITH_AES_128_CBC_SHA256, 16, 32, 16, ecdheECDSAKA, suiteECDHE | suiteECSign | suiteTLS12 | suiteDefaultOff, cipherAES, macSHA256, nil},
	{TLS_ECDHE_ECDSA_WITH_AES_128_CBC_SHA, 16, 20, 16, ecdheECDSAKA, suiteECDHE | suiteECSign, cipherAES, macSHA1, nil},
	{TLS_ECDHE_RSA_WITH_AES_256_CBC_SHA, 32, 20, 16, ecdheRSAKA, suiteECDHE, cipherAES, macSHA1, nil},
	{TLS_ECDHE_ECDSA_WITH_AES_256_CBC_SHA, 32, 20, 16, ecdheECDSAKA, suiteECDHE | suiteECSign, cipherAES, macSHA1, nil},
	{TLS_RSA_WITH_AES_128_GCM_SHA256, 16, 0, 4, rsaKA, suiteTLS12, nil, nil, aeadAESGCM},
	{TLS_RSA_WITH_AES_256_GCM_SHA384, 32, 0, 4, rsaKA, suiteTLS12 | suiteSHA384, nil, nil, aeadAESGCM},
	{TLS_RSA_WITH_AES_128_CBC_SHA256, 16, 32, 16, rsaKA, suiteTLS12 | suiteDefaultOff, cipherAES, macSHA256, nil},
	{TLS_RSA_WITH_AES_128_CBC_SHA, 16, 20, 16, rsaKA, 0, cipherAES, macSHA1, nil},
	{TLS_RSA_WITH_AES_256_CBC_SHA, 32, 20, 16, rsaKA, 0, cipherAES, macSHA1, nil},
	{TLS_ECDHE_RSA_WITH_3DES_EDE_CBC_SHA, 24, 20, 8, ecdheRSAKA, suiteECDHE, cipher3DES, macSHA1, nil},
	{TLS_RSA_WITH_3DES_EDE_CBC_SHA, 24, 20, 8, rsaKA, 0, cipher3DES, macSHA1, nil},

	// RC4-based cipher suites are disabled by default.
	{TLS_RSA_WITH_RC4_128_SHA, 16, 20, 0, rsaKA, suiteDefaultOff, cipherRC4, macSHA1, nil},
	{TLS_ECDHE_RSA_WITH_RC4_128_SHA, 16, 20, 0, ecdheRSAKA, suiteECDHE | suiteDefaultOff, cipherRC4, macSHA1, nil},
	{TLS_ECDHE_ECDSA_WITH_RC4_128_SHA, 16, 20, 0, ecdheECDSAKA, suiteECDHE | suiteECSign | suiteDefaultOff, cipherRC4, macSHA1, nil},
}

// selectCipherSuite returns the first cipher suite from ids which is also in
// supportedIDs and passes the ok filter.
func selectCipherSuite(ids, supportedIDs []uint16, ok func(*cipherSuite) bool) *cipherSuite {
	for _, id := range ids {
		candidate := cipherSuiteByID(id)
		if candidate == nil || !ok(candidate) {
			continue
		}

		for _, suppID := range supportedIDs {
			if id == suppID {
				return candidate
			}
		}
	}
	return nil
}

// A cipherSuiteTLS13 defines only the pair of the AEAD algorithm and hash
// algorithm to be used with HKDF. See RFC 8446, Appendix B.4.
type cipherSuiteTLS13 struct {
	id     uint16
	keyLen int
	aead   func(key, fixedNonce []byte) aead
	hash   crypto.Hash
}

var cipherSuitesTLS13 = []*cipherSuiteTLS13{
	{TLS_AES_128_GCM_SHA256, 16, aeadAESGCMTLS13, crypto.SHA256},
	{TLS_CHACHA20_POLY1305_SHA256, 32, aeadChaCha20Poly1305, crypto.SHA256},
	{TLS_AES_256_GCM_SHA384, 32, aeadAESGCMTLS13, crypto.SHA384},
}

func cipherRC4(key, iv []byte, isRead bool) interface{} {
	cipher, _ := rc4.NewCipher(key)
	return cipher
}

func cipher3DES(key, iv []byte, isRead bool) interface{} {
	block, _ := des.NewTripleDESCipher(key)
	if isRead {
		return cipher.NewCBCDecrypter(block, iv)
	}
	return cipher.NewCBCEncrypter(block, iv)
}

func cipherAES(key, iv []byte, isRead bool) interface{} {
	block, _ := aes.NewCipher(key)
	if isRead {
		return cipher.NewCBCDecrypter(block, iv)
	}
	return cipher.NewCBCEncrypter(block, iv)
}

<<<<<<< HEAD
// macSHA1 returns a macFunction for the given protocol version.
func macSHA1(version uint16, key []byte) macFunction {
	h := sha1.New
	// The BoringCrypto SHA1 does not have a constant-time
	// checksum function, so don't try to use it.
	if !boring.Enabled {
		h = newConstantTimeHash(h)
	}
	return tls10MAC{h: hmac.New(h, key)}
=======
// macSHA1 returns a SHA-1 based constant time MAC.
func macSHA1(key []byte) hash.Hash {
	return hmac.New(newConstantTimeHash(sha1.New), key)
>>>>>>> 01cdd365
}

// macSHA256 returns a SHA-256 based MAC. This is only supported in TLS 1.2 and
// is currently only used in disabled-by-default cipher suites.
func macSHA256(key []byte) hash.Hash {
	return hmac.New(sha256.New, key)
}

type aead interface {
	cipher.AEAD

	// explicitNonceLen returns the number of bytes of explicit nonce
	// included in each record. This is eight for older AEADs and
	// zero for modern ones.
	explicitNonceLen() int
}

const (
	aeadNonceLength   = 12
	noncePrefixLength = 4
)

// prefixNonceAEAD wraps an AEAD and prefixes a fixed portion of the nonce to
// each call.
type prefixNonceAEAD struct {
	// nonce contains the fixed part of the nonce in the first four bytes.
	nonce [aeadNonceLength]byte
	aead  cipher.AEAD
}

func (f *prefixNonceAEAD) NonceSize() int        { return aeadNonceLength - noncePrefixLength }
func (f *prefixNonceAEAD) Overhead() int         { return f.aead.Overhead() }
func (f *prefixNonceAEAD) explicitNonceLen() int { return f.NonceSize() }

func (f *prefixNonceAEAD) Seal(out, nonce, plaintext, additionalData []byte) []byte {
	copy(f.nonce[4:], nonce)
	return f.aead.Seal(out, f.nonce[:], plaintext, additionalData)
}

func (f *prefixNonceAEAD) Open(out, nonce, ciphertext, additionalData []byte) ([]byte, error) {
	copy(f.nonce[4:], nonce)
	return f.aead.Open(out, f.nonce[:], ciphertext, additionalData)
}

// xoredNonceAEAD wraps an AEAD by XORing in a fixed pattern to the nonce
// before each call.
type xorNonceAEAD struct {
	nonceMask [aeadNonceLength]byte
	aead      cipher.AEAD
}

func (f *xorNonceAEAD) NonceSize() int        { return 8 } // 64-bit sequence number
func (f *xorNonceAEAD) Overhead() int         { return f.aead.Overhead() }
func (f *xorNonceAEAD) explicitNonceLen() int { return 0 }

func (f *xorNonceAEAD) Seal(out, nonce, plaintext, additionalData []byte) []byte {
	for i, b := range nonce {
		f.nonceMask[4+i] ^= b
	}
	result := f.aead.Seal(out, f.nonceMask[:], plaintext, additionalData)
	for i, b := range nonce {
		f.nonceMask[4+i] ^= b
	}

	return result
}

func (f *xorNonceAEAD) Open(out, nonce, ciphertext, additionalData []byte) ([]byte, error) {
	for i, b := range nonce {
		f.nonceMask[4+i] ^= b
	}
	result, err := f.aead.Open(out, f.nonceMask[:], ciphertext, additionalData)
	for i, b := range nonce {
		f.nonceMask[4+i] ^= b
	}

	return result, err
}

type gcmtls interface {
	NewGCMTLS() (cipher.AEAD, error)
}

func aeadAESGCM(key, noncePrefix []byte) aead {
	if len(noncePrefix) != noncePrefixLength {
		panic("tls: internal error: wrong nonce length")
	}
	aes, err := aes.NewCipher(key)
	if err != nil {
		panic(err)
	}
	var aead cipher.AEAD
	if aesTLS, ok := aes.(gcmtls); ok {
		aead, err = aesTLS.NewGCMTLS()
	} else {
		boring.Unreachable()
		aead, err = cipher.NewGCM(aes)
	}
	if err != nil {
		panic(err)
	}

	ret := &prefixNonceAEAD{aead: aead}
	copy(ret.nonce[:], noncePrefix)
	return ret
}

func aeadAESGCMTLS13(key, nonceMask []byte) aead {
	if len(nonceMask) != aeadNonceLength {
		panic("tls: internal error: wrong nonce length")
	}
	aes, err := aes.NewCipher(key)
	if err != nil {
		panic(err)
	}
	aead, err := cipher.NewGCM(aes)
	if err != nil {
		panic(err)
	}

	ret := &xorNonceAEAD{aead: aead}
	copy(ret.nonceMask[:], nonceMask)
	return ret
}

func aeadChaCha20Poly1305(key, nonceMask []byte) aead {
	if len(nonceMask) != aeadNonceLength {
		panic("tls: internal error: wrong nonce length")
	}
	aead, err := chacha20poly1305.New(key)
	if err != nil {
		panic(err)
	}

	ret := &xorNonceAEAD{aead: aead}
	copy(ret.nonceMask[:], nonceMask)
	return ret
}

type constantTimeHash interface {
	hash.Hash
	ConstantTimeSum(b []byte) []byte
}

// cthWrapper wraps any hash.Hash that implements ConstantTimeSum, and replaces
// with that all calls to Sum. It's used to obtain a ConstantTimeSum-based HMAC.
type cthWrapper struct {
	h constantTimeHash
}

func (c *cthWrapper) Size() int                   { return c.h.Size() }
func (c *cthWrapper) BlockSize() int              { return c.h.BlockSize() }
func (c *cthWrapper) Reset()                      { c.h.Reset() }
func (c *cthWrapper) Write(p []byte) (int, error) { return c.h.Write(p) }
func (c *cthWrapper) Sum(b []byte) []byte         { return c.h.ConstantTimeSum(b) }

func newConstantTimeHash(h func() hash.Hash) func() hash.Hash {
	boring.Unreachable()
	return func() hash.Hash {
		return &cthWrapper{h().(constantTimeHash)}
	}
}

// tls10MAC implements the TLS 1.0 MAC function. RFC 2246, Section 6.2.3.
func tls10MAC(h hash.Hash, out, seq, header, data, extra []byte) []byte {
	h.Reset()
	h.Write(seq)
	h.Write(header)
	h.Write(data)
	res := h.Sum(out)
	if extra != nil {
		h.Write(extra)
	}
	return res
}

func rsaKA(version uint16) keyAgreement {
	return rsaKeyAgreement{}
}

func ecdheECDSAKA(version uint16) keyAgreement {
	return &ecdheKeyAgreement{
		isRSA:   false,
		version: version,
	}
}

func ecdheRSAKA(version uint16) keyAgreement {
	return &ecdheKeyAgreement{
		isRSA:   true,
		version: version,
	}
}

// mutualCipherSuite returns a cipherSuite given a list of supported
// ciphersuites and the id requested by the peer.
func mutualCipherSuite(have []uint16, want uint16) *cipherSuite {
	for _, id := range have {
		if id == want {
			return cipherSuiteByID(id)
		}
	}
	return nil
}

func cipherSuiteByID(id uint16) *cipherSuite {
	for _, cipherSuite := range cipherSuites {
		if cipherSuite.id == id {
			return cipherSuite
		}
	}
	return nil
}

func mutualCipherSuiteTLS13(have []uint16, want uint16) *cipherSuiteTLS13 {
	for _, id := range have {
		if id == want {
			return cipherSuiteTLS13ByID(id)
		}
	}
	return nil
}

func cipherSuiteTLS13ByID(id uint16) *cipherSuiteTLS13 {
	for _, cipherSuite := range cipherSuitesTLS13 {
		if cipherSuite.id == id {
			return cipherSuite
		}
	}
	return nil
}

// A list of cipher suite IDs that are, or have been, implemented by this
// package.
//
// See https://www.iana.org/assignments/tls-parameters/tls-parameters.xml
const (
	// TLS 1.0 - 1.2 cipher suites.
	TLS_RSA_WITH_RC4_128_SHA                      uint16 = 0x0005
	TLS_RSA_WITH_3DES_EDE_CBC_SHA                 uint16 = 0x000a
	TLS_RSA_WITH_AES_128_CBC_SHA                  uint16 = 0x002f
	TLS_RSA_WITH_AES_256_CBC_SHA                  uint16 = 0x0035
	TLS_RSA_WITH_AES_128_CBC_SHA256               uint16 = 0x003c
	TLS_RSA_WITH_AES_128_GCM_SHA256               uint16 = 0x009c
	TLS_RSA_WITH_AES_256_GCM_SHA384               uint16 = 0x009d
	TLS_ECDHE_ECDSA_WITH_RC4_128_SHA              uint16 = 0xc007
	TLS_ECDHE_ECDSA_WITH_AES_128_CBC_SHA          uint16 = 0xc009
	TLS_ECDHE_ECDSA_WITH_AES_256_CBC_SHA          uint16 = 0xc00a
	TLS_ECDHE_RSA_WITH_RC4_128_SHA                uint16 = 0xc011
	TLS_ECDHE_RSA_WITH_3DES_EDE_CBC_SHA           uint16 = 0xc012
	TLS_ECDHE_RSA_WITH_AES_128_CBC_SHA            uint16 = 0xc013
	TLS_ECDHE_RSA_WITH_AES_256_CBC_SHA            uint16 = 0xc014
	TLS_ECDHE_ECDSA_WITH_AES_128_CBC_SHA256       uint16 = 0xc023
	TLS_ECDHE_RSA_WITH_AES_128_CBC_SHA256         uint16 = 0xc027
	TLS_ECDHE_RSA_WITH_AES_128_GCM_SHA256         uint16 = 0xc02f
	TLS_ECDHE_ECDSA_WITH_AES_128_GCM_SHA256       uint16 = 0xc02b
	TLS_ECDHE_RSA_WITH_AES_256_GCM_SHA384         uint16 = 0xc030
	TLS_ECDHE_ECDSA_WITH_AES_256_GCM_SHA384       uint16 = 0xc02c
	TLS_ECDHE_RSA_WITH_CHACHA20_POLY1305_SHA256   uint16 = 0xcca8
	TLS_ECDHE_ECDSA_WITH_CHACHA20_POLY1305_SHA256 uint16 = 0xcca9

	// TLS 1.3 cipher suites.
	TLS_AES_128_GCM_SHA256       uint16 = 0x1301
	TLS_AES_256_GCM_SHA384       uint16 = 0x1302
	TLS_CHACHA20_POLY1305_SHA256 uint16 = 0x1303

	// TLS_FALLBACK_SCSV isn't a standard cipher suite but an indicator
	// that the client is doing version fallback. See RFC 7507.
	TLS_FALLBACK_SCSV uint16 = 0x5600

	// Legacy names for the corresponding cipher suites with the correct _SHA256
	// suffix, retained for backward compatibility.
	TLS_ECDHE_RSA_WITH_CHACHA20_POLY1305   = TLS_ECDHE_RSA_WITH_CHACHA20_POLY1305_SHA256
	TLS_ECDHE_ECDSA_WITH_CHACHA20_POLY1305 = TLS_ECDHE_ECDSA_WITH_CHACHA20_POLY1305_SHA256
)<|MERGE_RESOLUTION|>--- conflicted
+++ resolved
@@ -249,21 +249,15 @@
 	return cipher.NewCBCEncrypter(block, iv)
 }
 
-<<<<<<< HEAD
-// macSHA1 returns a macFunction for the given protocol version.
-func macSHA1(version uint16, key []byte) macFunction {
+// macSHA1 returns a SHA-1 based constant time MAC.
+func macSHA1(key []byte) hash.Hash {
 	h := sha1.New
 	// The BoringCrypto SHA1 does not have a constant-time
 	// checksum function, so don't try to use it.
 	if !boring.Enabled {
 		h = newConstantTimeHash(h)
 	}
-	return tls10MAC{h: hmac.New(h, key)}
-=======
-// macSHA1 returns a SHA-1 based constant time MAC.
-func macSHA1(key []byte) hash.Hash {
-	return hmac.New(newConstantTimeHash(sha1.New), key)
->>>>>>> 01cdd365
+	return hmac.New(h, key)
 }
 
 // macSHA256 returns a SHA-256 based MAC. This is only supported in TLS 1.2 and
